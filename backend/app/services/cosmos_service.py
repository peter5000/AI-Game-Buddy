import logging
from typing import Any, Optional

from azure.cosmos.aio import CosmosClient
from azure.cosmos.exceptions import CosmosHttpResponseError, CosmosResourceNotFoundError
from azure.identity.aio import DefaultAzureCredential
from fastapi import HTTPException, status

from app.config import settings

logger = logging.getLogger(__name__)


class CosmosService:
    def __init__(self):
        self.client: Optional[CosmosClient] = None

        if settings.COSMOS_CONNECTION_STRING:
            logger.info("Initializing Cosmos Service Client with Connection String")
            self.client = CosmosClient.from_connection_string(
                conn_str=settings.COSMOS_CONNECTION_STRING
            )
        elif settings.COSMOS_ENDPOINT:
            # Use managed identity if no connection string
            logger.info("Initializing Cosmos Service Client with Azure Credentials")
            credential = DefaultAzureCredential()
            self.client = CosmosClient(
                url=settings.COSMOS_ENDPOINT, credential=credential
            )
        else:
            raise ValueError(
                "Database configuration missing. Set either COSMOS_CONNECTION_STRING or COSMOS_ENDPOINT"
            )

        if not self.client:
            raise ConnectionError("Failed to connect to CosmosClient")

        db_client = self.client.get_database_client(settings.COSMOS_DATABASE_NAME)
        self.users_container_client = db_client.get_container_client("users")
<<<<<<< HEAD
        # self.games_container_client = db_client.get_container_client("games")
=======
        self.rooms_container_client = db_client.get_container_client("rooms")
>>>>>>> 44fe7aa6

    async def close(self):
        logger.info("Closing Cosmos client session")
        await self.client.close()

    def get_container(self, container_type: str):
        if container_type == "users":
            return self.users_container_client
<<<<<<< HEAD
        # elif container_type == "games":
        #     return self.games_container_client
=======
        elif container_type == "rooms":
            return self.rooms_container_client
>>>>>>> 44fe7aa6
        else:
            raise ValueError(f"Container type '{container_type}' does not exist")

    # Database access functions
    async def add_item(self, item: dict[str, Any], container_type: str):
        if not item:
            raise ValueError("Invalid Item")

        container = self.get_container(container_type)
        logger.info(f"Adding item to container '{container.id}': '{item.get('id')}'")
        try:
            await container.create_item(body=item)
        except CosmosHttpResponseError as e:
            logger.error(f"Cosmos DB error adding item '{item.get('id')}': {e.message}")
            raise HTTPException(
                status_code=status.HTTP_500_INTERNAL_SERVER_ERROR,
                detail="A database error occurred during the patch operation",
            )
        except Exception as e:
            logger.error(
                f"Failed to add item '{item.get('id')}' to '{container.id}': {e}"
            )
            raise

    async def get_item(self, item_id: str, partition_key: str, container_type: str):
        if not item_id or not partition_key:
            raise ValueError("Item ID and partition key cannot be empty")

        container = self.get_container(container_type)
        logger.info(
            f"Geting item from container '{container.id}' with item id '{item_id}' and partition key '{partition_key}'"
        )
        try:
            item = await container.read_item(item=item_id, partition_key=partition_key)
            return item
        except CosmosResourceNotFoundError:
            logger.warning(
                f"Item '{item_id}' with partition key '{partition_key}' not found in container '{container.id}'"
            )
            return None
        except CosmosHttpResponseError as e:
            logger.error(f"Cosmos DB error getting item '{item_id}': {e.message}")
            raise HTTPException(
                status_code=status.HTTP_500_INTERNAL_SERVER_ERROR,
                detail="A database error occurred during the get operation",
            )
        except Exception as e:
            logger.error(
                f"Failed to get item '{item_id}' with partition key '{partition_key}' from '{container.id}': {e}"
            )
            raise

    # Getting items using a SQL Query
    async def get_items_by_query(
        self,
        query: str,
        container_type: str,
        parameters: Optional[list[dict[str, Any]]] = None,
    ) -> list[dict[str, Any]]:
        if not query:
            raise ValueError("Query string cannot be empty")

        container = self.get_container(container_type)
        logger.info(f"Querying items in container '{container.id}': {query}")
        try:
            items = [
                item
                async for item in container.query_items(
                    query=query, parameters=parameters
                )
            ]
            logger.info(f"Query returned {len(items)} items")
            return items
        except CosmosHttpResponseError as e:
            logger.error(
                f"Cosmos DB query failed with status {e.status_code}: {e.message}"
            )
            if e.status_code == 400:
                raise HTTPException(
                    status_code=status.HTTP_400_BAD_REQUEST,
                    detail=f"Invalid query syntax: {e.message}",
                )
            else:
                raise HTTPException(
                    status_code=status.HTTP_500_INTERNAL_SERVER_ERROR,
                    detail=f"A database error occurred while executing the query: {query}",
                )
        except Exception as e:
            logger.error(f"Failed to execute query {query}: {e}")
            raise

    async def update_item(self, item: dict[str, Any], container_type: str):
        if not item:
            raise ValueError("Invalid Item")

        container = self.get_container(container_type)
        logger.info(f"Updating item to container '{container.id}': '{item.get('id')}'")
        try:
            await container.upsert_item(body=item)
        except CosmosResourceNotFoundError:
            logger.warning(
                f"Item '{item.get('id')}' not found in container '{container.id}' for patching"
            )
            raise HTTPException(
                status_code=status.HTTP_404_NOT_FOUND,
                detail=f"Item with id '{item.get('id')}' not found",
            )
        except CosmosHttpResponseError as e:
            logger.error(
                f"Cosmos DB error updating item '{item.get('id')}': {e.message}"
            )
            raise HTTPException(
                status_code=status.HTTP_500_INTERNAL_SERVER_ERROR,
                detail="A database error occurred during the patch operation",
            )
        except Exception as e:
            logger.error(
                f"Failed to update item '{item.get('id')}' to '{container.id}': {e}"
            )
            raise

    async def patch_item(
        self,
        item_id: str,
        partition_key: str,
        patch_operations: dict[str, Any],
        container_type: str,
    ):
        if not item_id or not partition_key:
            raise ValueError("Item ID and partition key cannot be empty")

        container = self.get_container(container_type)
        logger.info(f"Patching item '{item_id}' from container '{container.id}")
        try:
            await container.patch_item(
                item=item_id,
                partition_key=partition_key,
                patch_operations=patch_operations,
            )
        except CosmosResourceNotFoundError:
            logger.warning(
                f"Item '{item_id}' not found in container '{container.id}' for patching"
            )
            raise HTTPException(
                status_code=status.HTTP_404_NOT_FOUND,
                detail=f"Item with id '{item_id}' not found",
            )
        except CosmosHttpResponseError as e:
            logger.error(f"Cosmos DB error patching item '{item_id}': {e.message}")
            raise HTTPException(
                status_code=status.HTTP_500_INTERNAL_SERVER_ERROR,
                detail="A database error occurred during the patch operation",
            )
        except Exception as e:
            logger.critical(
                f"An unexpected error occurred while patching item '{item_id}': {e}"
            )
            raise HTTPException(
                status_code=status.HTTP_500_INTERNAL_SERVER_ERROR,
                detail="An unexpected internal error occurred",
            )

    async def delete_item(self, item_id: str, partition_key: str, container_type: str):
        if not item_id or not partition_key:
            raise ValueError("Item ID and partition key cannot be empty")

        container = self.get_container(container_type)
        logger.info(
            f"Deleting item from container '{container.id}': '{item_id}' with partition key '{partition_key}'"
        )
        try:
            await container.delete_item(item=item_id, partition_key=partition_key)
        except CosmosResourceNotFoundError:
            logger.warning(
                f"Item '{item_id}' not found in container '{container.id}' for deleting"
            )
            raise HTTPException(
                status_code=status.HTTP_404_NOT_FOUND,
                detail=f"Item with id '{item_id}' not found",
            )
        except CosmosHttpResponseError as e:
            logger.error(f"Cosmos DB error deleting item '{item_id}': {e.message}")
            raise HTTPException(
                status_code=status.HTTP_500_INTERNAL_SERVER_ERROR,
                detail="A database error occurred during the delete operation",
            )
        except Exception as e:
            logger.critical(
                f"An unexpected error occurred while patching item '{item_id}': {e}"
            )
            raise HTTPException(
                status_code=status.HTTP_500_INTERNAL_SERVER_ERROR,
                detail="An unexpected internal error occurred",
            )<|MERGE_RESOLUTION|>--- conflicted
+++ resolved
@@ -37,11 +37,7 @@
 
         db_client = self.client.get_database_client(settings.COSMOS_DATABASE_NAME)
         self.users_container_client = db_client.get_container_client("users")
-<<<<<<< HEAD
-        # self.games_container_client = db_client.get_container_client("games")
-=======
         self.rooms_container_client = db_client.get_container_client("rooms")
->>>>>>> 44fe7aa6
 
     async def close(self):
         logger.info("Closing Cosmos client session")
@@ -50,13 +46,8 @@
     def get_container(self, container_type: str):
         if container_type == "users":
             return self.users_container_client
-<<<<<<< HEAD
-        # elif container_type == "games":
-        #     return self.games_container_client
-=======
         elif container_type == "rooms":
             return self.rooms_container_client
->>>>>>> 44fe7aa6
         else:
             raise ValueError(f"Container type '{container_type}' does not exist")
 
