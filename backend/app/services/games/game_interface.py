import uuid
from abc import ABC, abstractmethod
<<<<<<< HEAD
from typing import Annotated, Any, Generic, TypeVar

from pydantic import BaseModel, Field
=======
from pydantic import BaseModel, Field, computed_field, model_validator
from typing import Any, Dict, List, Annotated, TypeVar, Generic
>>>>>>> 5899234b


# --- Generic Phase ---
class Phase(BaseModel):
    current: str  # Current phase of the game
    available_phases: Annotated[
        list[str], Field(min_length=1)
    ]  # List of all available phases

<<<<<<< HEAD
    def __init__(self, available_phases: list[str]):
        super().__init__(available_phases=available_phases)
        self.current = available_phases[0] if available_phases else None
        self.available_phases = available_phases

    def next_phase(self):
        """Calculates and returns the next phase, looping back to the start."""
        try:
            # Find the index of the current phase
            current_index = self.available_phases.index(self.current)
        except ValueError:
            # If current phase isn't in the list, default to the first one
            return self.model_copy(
                update={"current": self.available_phases[0]}, deep=True
=======
    @model_validator(mode="before")
    @classmethod
    def set_current_if_missing(cls, values: dict) -> dict:
        if "current" not in values or not values["current"]:
            if "available_phases" in values and values["available_phases"]:
                # Set 'current' to the first available phase
                values["current"] = values["available_phases"][0]
            else:
                raise ValueError(
                    "'current' is missing and cannot be defaulted from 'available_phases'"
                )
        return values

    @model_validator(mode="after")
    def validate_current_index(self):
        if self.current not in self.available_phases:
            raise ValueError(
                f"Current phase '{self.current}' is not in available phases {self.available_phases}"
>>>>>>> 5899234b
            )
        return self

    # Index of the current phase in available_phases
    @computed_field
    def _current_index(self) -> int:
        return self.available_phases.index(self.current)

    def next_phase(self):
        # Calculate the next index, looping back to 0 if at the end
        next_index = (self._current_index + 1) % len(self.available_phases)

        return self.model_copy(
            update={"current": self.available_phases[next_index]}, deep=True
        )


# --- Type Variables for Components ---
PrivateStateT = TypeVar("PrivateStateT")


# --- Generic Components ---
<<<<<<< HEAD
class PrivateStateComponent(BaseModel):
    states: dict[str, Any]
=======
class PrivateStates(BaseModel, Generic[PrivateStateT]):
    """Represents the private state of a player or group of players in a game."""

    states: Dict[str, PrivateStateT]
>>>>>>> 5899234b


# --- Generic GameState ---
class GameState(BaseModel):
    game_id: str = Field(
        default_factory=lambda: str(uuid.uuid4())
    )  # Unique identifier for each game
    player_ids: list[str]  # Player identifications
    finished: bool = False  # Set True when game is finished
    meta: dict[str, Any]  # Any Game Specific Data

    # Simple Optional Features
    turn: int | None = None
    phase: Phase | None = None

    # Complex Optional Features
    private_state: PrivateStates | None = None


# --- Generic Action ---
class Action(BaseModel):
    type: str  # Type
    payload: dict[str, Any] | None


# --- Type Variables for GameSystem ---
StateType = TypeVar("StateType", bound=GameState)
ActionType = TypeVar("ActionType", bound=Action)


# --- Generic GameSystem ---
class GameSystem(ABC, Generic[StateType, ActionType]):
    @abstractmethod
    def initialize_game(self, player_ids: list[str]) -> StateType:
        """Returns the starting state for a new game."""
        pass

    @abstractmethod
    def make_action(
        self, state: StateType, player_id: str, action: ActionType
    ) -> StateType:
        """Processes a player's action and returns the new game state."""
        pass

    @abstractmethod
    def get_valid_actions(self, state: StateType, player_id: str) -> list[ActionType]:
        """Returns all valid actions for a given player"""
        pass

    @abstractmethod
    def is_action_valid(
        self, state: StateType, player_id: str, action: ActionType
    ) -> bool:
        """Raises an ValueError if move is invalid. Else returns True."""
        pass<|MERGE_RESOLUTION|>--- conflicted
+++ resolved
@@ -1,13 +1,7 @@
 import uuid
 from abc import ABC, abstractmethod
-<<<<<<< HEAD
-from typing import Annotated, Any, Generic, TypeVar
-
-from pydantic import BaseModel, Field
-=======
 from pydantic import BaseModel, Field, computed_field, model_validator
 from typing import Any, Dict, List, Annotated, TypeVar, Generic
->>>>>>> 5899234b
 
 
 # --- Generic Phase ---
@@ -17,22 +11,6 @@
         list[str], Field(min_length=1)
     ]  # List of all available phases
 
-<<<<<<< HEAD
-    def __init__(self, available_phases: list[str]):
-        super().__init__(available_phases=available_phases)
-        self.current = available_phases[0] if available_phases else None
-        self.available_phases = available_phases
-
-    def next_phase(self):
-        """Calculates and returns the next phase, looping back to the start."""
-        try:
-            # Find the index of the current phase
-            current_index = self.available_phases.index(self.current)
-        except ValueError:
-            # If current phase isn't in the list, default to the first one
-            return self.model_copy(
-                update={"current": self.available_phases[0]}, deep=True
-=======
     @model_validator(mode="before")
     @classmethod
     def set_current_if_missing(cls, values: dict) -> dict:
@@ -51,7 +29,6 @@
         if self.current not in self.available_phases:
             raise ValueError(
                 f"Current phase '{self.current}' is not in available phases {self.available_phases}"
->>>>>>> 5899234b
             )
         return self
 
@@ -74,15 +51,10 @@
 
 
 # --- Generic Components ---
-<<<<<<< HEAD
-class PrivateStateComponent(BaseModel):
-    states: dict[str, Any]
-=======
 class PrivateStates(BaseModel, Generic[PrivateStateT]):
     """Represents the private state of a player or group of players in a game."""
 
     states: Dict[str, PrivateStateT]
->>>>>>> 5899234b
 
 
 # --- Generic GameState ---
