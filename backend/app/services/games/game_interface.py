import uuid
from abc import ABC, abstractmethod
from pydantic import BaseModel, Field
from typing import Any, Dict, List, Annotated, TypeVar, Generic

# --- Generic Phase ---
class Phase(BaseModel):
    current: str                                                    # Current phase of the game
    available_phases: Annotated[List[str], Field(min_length=1)]     # List of all available phases

    def __init__(self, available_phases: List[str]):
        super().__init__(available_phases=available_phases)
        self.current = available_phases[0] if available_phases else None
        self.available_phases = available_phases

    def next_phase(self):
        """Calculates and returns the next phase, looping back to the start."""
        try:
            # Find the index of the current phase
            current_index = self.available_phases.index(self.current)
        except ValueError:
            # If current phase isn't in the list, default to the first one
            return self.model_copy(update={"current": self.available_phases[0]}, deep=True)

        # Calculate the next index, looping back to 0 if at the end
<<<<<<< HEAD
        num_phases = len(self.available_phases)
        next_index = (current_index + 1) % num_phases

        return self.model_copy(update={"current": self.available_phases[next_index]}, deep=True)
=======
        next_index = (current_index + 1) % len(self.available_phases)
        
        return self.model_copy(update={"current": self.available_phases[next_index]})
>>>>>>> ec0887c2

# --- Generic Components ---
class PrivateStateComponent(BaseModel):
    states: Dict[str, Any]

# --- Generic GameState ---
class GameState(BaseModel):
    game_id: str = Field(
        default_factory=lambda: str(uuid.uuid4())
    )                                               # Unique identifier for each game
    player_ids: List[str]                           # Player identifications
    finished: bool = False                          # Set True when game is finished
    meta: Dict[str, Any]                            # Any Game Specific Data

    # Simple Optional Features
    turn: int | None = None

    # Complex Optional Features
    private_state: PrivateStateComponent | None = None

# --- Generic Action ---
class Action(BaseModel):
    type: str                       # Type
    payload: Dict[str, Any] | None

# --- Type Variables ---
StateType = TypeVar("StateType", bound=GameState)
ActionType = TypeVar("ActionType", bound=Action)

# --- Generic GameSystem ---
class GameSystem(ABC, Generic[StateType, ActionType]):
    @abstractmethod
    def initialize_game(self, player_ids: List[str]) -> StateType:
        """Returns the starting state for a new game."""
        pass

    @abstractmethod
    def make_action(self, state: StateType, player_id: str, action: ActionType) -> StateType:
        """Processes a player's action and returns the new game state."""
        pass

    @abstractmethod
    def get_valid_actions(self, state: StateType, player_id: str) -> List[ActionType]:
        """Returns all valid actions for a given player"""
        pass

    @abstractmethod
    def is_action_valid(self, state: StateType, player_id: str, action: ActionType) -> bool:
        """Raises an ValueError if move is invalid. Else returns True."""
        pass<|MERGE_RESOLUTION|>--- conflicted
+++ resolved
@@ -23,16 +23,9 @@
             return self.model_copy(update={"current": self.available_phases[0]}, deep=True)
 
         # Calculate the next index, looping back to 0 if at the end
-<<<<<<< HEAD
-        num_phases = len(self.available_phases)
-        next_index = (current_index + 1) % num_phases
-
-        return self.model_copy(update={"current": self.available_phases[next_index]}, deep=True)
-=======
         next_index = (current_index + 1) % len(self.available_phases)
         
         return self.model_copy(update={"current": self.available_phases[next_index]})
->>>>>>> ec0887c2
 
 # --- Generic Components ---
 class PrivateStateComponent(BaseModel):
