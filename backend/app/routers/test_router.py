from fastapi import APIRouter, File, UploadFile, HTTPException, Depends
from fastapi.responses import JSONResponse
from typing import Any, Optional
from app.services.cosmos_service import CosmosService
from app.services.blob_service import BlobService
from app.dependencies import get_cosmos_service, get_blob_service

# temp PETER
from app.services.ai_service import test

router = APIRouter(prefix="/test", tags=["Testing"])


# temp PETER
@router.post("/ai/{prompt}")
def ask_ai(prompt: str):
    return test(prompt)

<<<<<<< HEAD
# @router.get("/games")
# async def get_games(cosmos_service: CosmosService = Depends(get_cosmos_service)):
#     items = await cosmos_service.get_items_by_query(
#         query="SELECT * FROM c WHERE c.type = 'game'",
#         container_type="games"
#     )
#     if not items:
#         raise HTTPException(status_code=404, detail="No games found")
#     return items

# @router.post("/games", status_code=201)
# async def create_game(game_data: Dict[str, Any], cosmos_service: CosmosService = Depends(get_cosmos_service)):
#     await cosmos_service.add_item(item=game_data, container_type="games")
#     return {"status": "success", "message": "Game created successfully"}
=======
>>>>>>> 44fe7aa6

@router.get("/users/{document_id}")
async def get_user(
    document_id: str, cosmos_service: CosmosService = Depends(get_cosmos_service)
):
    item = await cosmos_service.get_item(
        item_id=document_id, partition_key=document_id, container_type="users"
    )
    if not item:
        raise HTTPException(status_code=404, detail="Item not found")
    item.pop("password", None)  # Optionally remove password from GET response
    return item


@router.delete("/users/{document_id}", status_code=200)
async def delete_user(
    document_id: str, cosmos_service: CosmosService = Depends(get_cosmos_service)
):
    try:
        await cosmos_service.delete_item(
            item_id=document_id, partition_key=document_id, container_type="users"
        )
        return {"status": "success", "message": f"User {document_id} deleted"}
    except Exception as e:
        raise HTTPException(status_code=500, detail=f"Failed to delete user: {e}")


@router.post("/query", response_model=list[dict[str, Any]])
async def query_items(
    query: str, cosmos_service: CosmosService = Depends(get_cosmos_service)
):
    items = await cosmos_service.get_items_by_query(query=query, container_type="users")
    if not items:
        raise HTTPException(status_code=404, detail="No items found for given query")
    return items


@router.post("/upload")
async def upload_blob(
    container_name: str,
    file: UploadFile = File(...),
    filename: Optional[str] = None,
    blob_service: BlobService = Depends(get_blob_service),
):
    filename = filename or file.filename

    try:
        await blob_service.write_blob(
            container_name=container_name, filename=filename, blobstream=file.file
        )
        return JSONResponse(
            status_code=200,
            content={
                "message": "Blob uploaded successfully",
                "container": container_name,
                "filename": filename,
            },
        )
    except Exception as e:
        return JSONResponse(status_code=500, content={"error": str(e)})


@router.post("/delete")
async def delete_blob(
    container_name: str,
    filename: str,
    blob_service: BlobService = Depends(get_blob_service),
):
    try:
        await blob_service.delete_blob(container_name=container_name, filename=filename)
        return JSONResponse(
            status_code=200,
            content={
                "message": "Blob deleted successfully",
                "container": container_name,
                "filename": filename,
            },
        )
    except Exception as e:
        return JSONResponse(status_code=500, content={"error": str(e)})<|MERGE_RESOLUTION|>--- conflicted
+++ resolved
@@ -16,23 +16,6 @@
 def ask_ai(prompt: str):
     return test(prompt)
 
-<<<<<<< HEAD
-# @router.get("/games")
-# async def get_games(cosmos_service: CosmosService = Depends(get_cosmos_service)):
-#     items = await cosmos_service.get_items_by_query(
-#         query="SELECT * FROM c WHERE c.type = 'game'",
-#         container_type="games"
-#     )
-#     if not items:
-#         raise HTTPException(status_code=404, detail="No games found")
-#     return items
-
-# @router.post("/games", status_code=201)
-# async def create_game(game_data: Dict[str, Any], cosmos_service: CosmosService = Depends(get_cosmos_service)):
-#     await cosmos_service.add_item(item=game_data, container_type="games")
-#     return {"status": "success", "message": "Game created successfully"}
-=======
->>>>>>> 44fe7aa6
 
 @router.get("/users/{document_id}")
 async def get_user(
