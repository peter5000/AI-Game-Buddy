import { apiRequest } from './index';
<<<<<<< HEAD
import { SignupRequest, SigninRequest, User, ApiResponse } from '../types';

export async function signupUser(data: SignupRequest): Promise<ApiResponse<User>> {
  return apiRequest<ApiResponse<User>>('/accounts/register', {
=======
import { SignupRequest, SigninRequest, AuthResponse, ApiResponse, User } from '../types';

export async function signupUser(data: SignupRequest): Promise<AuthResponse> {
  return apiRequest<AuthResponse>('/accounts/register', {
>>>>>>> ead88815
    method: 'POST',
    body: JSON.stringify(data),
  });
}

<<<<<<< HEAD
export async function signinUser(data: SigninRequest): Promise<ApiResponse<User>> {
  return apiRequest<ApiResponse<User>>('/accounts/login', {
=======
export async function signinUser(data: SigninRequest): Promise<AuthResponse> {
  return apiRequest<AuthResponse>('/accounts/login', {
>>>>>>> ead88815
    method: 'POST',
    body: JSON.stringify(data),
  });
}

export async function signoutUser(): Promise<AuthResponse> {
  return apiRequest<AuthResponse>('/accounts/logout', {
    method: 'POST',
  });
}

<<<<<<< HEAD
export async function getCurrentUser(): Promise<ApiResponse<User>> {
  return apiRequest<ApiResponse<User>>('/accounts/user');
=======
export async function getCurrentUser(): Promise<User> {
  return apiRequest<User>('/accounts/user/me');
>>>>>>> ead88815
}

export async function refreshToken(): Promise<AuthResponse> {
  return apiRequest<AuthResponse>('/accounts/refresh', {
    method: 'POST',
  });
}

export async function checkAuth(): Promise<AuthResponse> {
  return apiRequest<AuthResponse>('/accounts/status');
}

// Helper function to check if user is authenticated
export async function checkAuthStatus(): Promise<boolean> {
  try {
    await checkAuth();
    return true;
  } catch (error) {
    return false;
  }
}<|MERGE_RESOLUTION|>--- conflicted
+++ resolved
@@ -1,55 +1,38 @@
 import { apiRequest } from './index';
-<<<<<<< HEAD
 import { SignupRequest, SigninRequest, User, ApiResponse } from '../types';
 
-export async function signupUser(data: SignupRequest): Promise<ApiResponse<User>> {
-  return apiRequest<ApiResponse<User>>('/accounts/register', {
-=======
-import { SignupRequest, SigninRequest, AuthResponse, ApiResponse, User } from '../types';
-
-export async function signupUser(data: SignupRequest): Promise<AuthResponse> {
-  return apiRequest<AuthResponse>('/accounts/register', {
->>>>>>> ead88815
+export async function signupUser(data: SignupRequest): Promise<User> {
+  return apiRequest<User>('/accounts/register', {
     method: 'POST',
     body: JSON.stringify(data),
   });
 }
 
-<<<<<<< HEAD
 export async function signinUser(data: SigninRequest): Promise<ApiResponse<User>> {
-  return apiRequest<ApiResponse<User>>('/accounts/login', {
-=======
-export async function signinUser(data: SigninRequest): Promise<AuthResponse> {
-  return apiRequest<AuthResponse>('/accounts/login', {
->>>>>>> ead88815
+  return apiRequest<User>('/accounts/login', {
     method: 'POST',
     body: JSON.stringify(data),
   });
 }
 
-export async function signoutUser(): Promise<AuthResponse> {
-  return apiRequest<AuthResponse>('/accounts/logout', {
+export async function signoutUser(): Promise<ApiResponse> {
+  return apiRequest<ApiResponse>('/accounts/logout', {
     method: 'POST',
   });
 }
 
-<<<<<<< HEAD
 export async function getCurrentUser(): Promise<ApiResponse<User>> {
   return apiRequest<ApiResponse<User>>('/accounts/user');
-=======
-export async function getCurrentUser(): Promise<User> {
-  return apiRequest<User>('/accounts/user/me');
->>>>>>> ead88815
 }
 
-export async function refreshToken(): Promise<AuthResponse> {
-  return apiRequest<AuthResponse>('/accounts/refresh', {
+export async function refreshToken(): Promise<ApiResponse<{ success: boolean }>> {
+  return apiRequest<ApiResponse<{ success: boolean }>>('/accounts/refresh', {
     method: 'POST',
   });
 }
 
-export async function checkAuth(): Promise<AuthResponse> {
-  return apiRequest<AuthResponse>('/accounts/status');
+export async function checkAuth(): Promise<ApiResponse<{ status: string }>> {
+  return apiRequest<ApiResponse<{ status: string }>>('/accounts/status');
 }
 
 // Helper function to check if user is authenticated
