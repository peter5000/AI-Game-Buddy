// Common API response structure
export interface ApiResponse<T = any> {
  [key: string]: any;
}

// Auth types
export interface User {
  user_id: string;
  email: string;
  username: string;
}

export interface SignupRequest {
  email: string;
  password: string;
  username: string;
}

export interface SigninRequest {
  identifier: string;
  password: string;
}

<<<<<<< HEAD
=======
export interface AuthResponse {
  status: string;
  message?: string;
  user?: User;
  token?: string;
}

>>>>>>> ead88815
// Game types
export interface Game {
  id:string;
  name: string;
  description: string;
  image: string;
  category: string;
  playerCount: {
    min: number;
    max: number;
  };
}

// AI Friend types
export interface AIFriend {
  id: string;
  name: string;
  personality: string;
  description: string;
  avatar: string;
  specialties: string[];
}

// Websocket
export type WebSocketMessage =
| { type: 'game_update'; payload: any }
| { type: 'player_joined'; payload: { userId: string; username: string } }
| { type: 'move_made'; payload: any }
| { type: 'game_over'; payload: any }
| { type: 'error'; payload: { message: string } }

export type WebSocketSendMessage =
  | { type: 'game_action'; payload: any }
  | { type: 'chat_message'; payload: any }

export type WebSocketStatus = 'disconnected' | 'connecting' | 'connected';

export interface WebSocketContextType {
  sendMessage: (message: WebSocketSendMessage) => void;
  lastMessage: WebSocketMessage | null;
  status: WebSocketStatus;
  error: string | null;
  readyState: WebSocket['readyState'] | null;
}<|MERGE_RESOLUTION|>--- conflicted
+++ resolved
@@ -21,16 +21,6 @@
   password: string;
 }
 
-<<<<<<< HEAD
-=======
-export interface AuthResponse {
-  status: string;
-  message?: string;
-  user?: User;
-  token?: string;
-}
-
->>>>>>> ead88815
 // Game types
 export interface Game {
   id:string;
