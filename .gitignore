# See https://help.github.com/articles/ignoring-files/ for more about ignoring files.

# dependencies
<<<<<<< HEAD
**/*egg-info
=======
*.egg-info/
>>>>>>> f6c764ce

# next.js
**/.next/
**/out/

# production
/build

# debug
npm-debug.log*
yarn-debug.log*
yarn-error.log*
.pnpm-debug.log*

# env files
.env*

# vercel
.vercel

# typescript
*.tsbuildinfo
next-env.d.ts
**/.venv
**/.vscode
**/__pycache__
**/.*cache
.env
**/node_modules

# scripts
**/config.json
**/*.sh<|MERGE_RESOLUTION|>--- conflicted
+++ resolved
@@ -1,11 +1,7 @@
 # See https://help.github.com/articles/ignoring-files/ for more about ignoring files.
 
 # dependencies
-<<<<<<< HEAD
 **/*egg-info
-=======
-*.egg-info/
->>>>>>> f6c764ce
 
 # next.js
 **/.next/
